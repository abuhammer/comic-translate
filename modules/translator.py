import numpy as np
from typing import List
from .utils.textblock import TextBlock
from .rendering.render import cv2_to_pil
from .utils.translator_utils import encode_image_array, get_raw_text, set_texts_from_json, get_llm_client
from .utils.pipeline_utils import get_language_code
from deep_translator import GoogleTranslator, YandexTranslator, MicrosoftTranslator
import deepl


class Translator:
    def __init__(self, main_page, source_lang: str = "", target_lang: str = ""):
        self.main_page = main_page
        self.settings = main_page.settings_page

        self.translator_key = self.get_translator_key(self.settings.get_tool_selection('translator'))

        self.source_lang = source_lang 
        self.source_lang_en = self.get_english_lang(main_page, self.source_lang)
        self.target_lang = target_lang
        self.target_lang_en = self.get_english_lang(main_page, self.target_lang)

        self.api_key = self.get_api_key(self.translator_key)
        self.api_url = self.get_api_url(self.translator_key)
        print(self.translator_key, self.api_key, self.api_url)
        self.client = get_llm_client(self.translator_key, self.api_key, self.api_url)

        self.img_as_llm_input = self.settings.get_llm_settings()['image_input_enabled']

    def get_translator_key(self, localized_translator: str) -> str:
        # Map localized translator names to keys
        translator_map = {
            self.settings.ui.tr("Custom"): "Custom",
            self.settings.ui.tr("Deepseek-v3"): "Deepseek-v3",
            self.settings.ui.tr("GPT-4o"): "GPT-4o",
            self.settings.ui.tr("GPT-4o mini"): "GPT-4o mini",
            self.settings.ui.tr("Claude-3-Opus"): "Claude-3-Opus",
            self.settings.ui.tr("Claude-3.5-Sonnet"): "Claude-3.5-Sonnet",
            self.settings.ui.tr("Claude-3-Haiku"): "Claude-3-Haiku",
            self.settings.ui.tr("Gemini-2.0-Flash"): "Gemini-2.0-Flash",
            self.settings.ui.tr("Gemini-1.5-Pro"): "Gemini-1.5-Pro",
            self.settings.ui.tr("Google Translate"): "Google Translate",
            self.settings.ui.tr("Microsoft Translator"): "Microsoft Translator",
            self.settings.ui.tr("DeepL"): "DeepL",
            self.settings.ui.tr("Yandex"): "Yandex"
        }
        return translator_map.get(localized_translator, localized_translator)

    def get_english_lang(self, main_page, translated_lang: str) -> str:
        return main_page.lang_mapping.get(translated_lang, translated_lang)

    def get_llm_model(self, translator_key: str):
<<<<<<< HEAD
        if translator_key == "Custom":
            credentials = self.settings.get_credentials()
            return credentials.get(self.settings.ui.tr('Custom'), {}).get('model', "")
        else:
            model_map = {
                "Custom": "Custom",
                "Deepseek-v3": "deepseek-v3", 
                "GPT-4o": "gpt-4o",
                "GPT-4o mini": "gpt-4o-mini",
                "Claude-3-Opus": "claude-3-opus-20240229",
                "Claude-3.5-Sonnet": "claude-3-5-sonnet-20241022",
                "Claude-3-Haiku": "claude-3-haiku-20240307",
                "Gemini-1.5-Flash": "gemini-1.5-flash-latest",
                "Gemini-1.5-Pro": "gemini-1.5-pro-latest"
            }
            return model_map.get(translator_key)
        
=======
        model_map = {
            "Deepseek-v3": "deepseek-v3", 
            "GPT-4o": "gpt-4o",
            "GPT-4o mini": "gpt-4o-mini",
            "Claude-3-Opus": "claude-3-opus-20240229",
            "Claude-3.5-Sonnet": "claude-3-5-sonnet-20241022",
            "Claude-3-Haiku": "claude-3-haiku-20240307",
            "Gemini-2.0-Flash": "gemini-2.0-flash-exp",
            "Gemini-1.5-Pro": "gemini-1.5-pro-latest"
        }
        return model_map.get(translator_key)
    
>>>>>>> 0219c48d
    def get_system_prompt(self, source_lang: str, target_lang: str):
        return f"""You are an expert translator who translates {source_lang} to {target_lang}. You pay attention to style, formality, idioms, slang etc and try to convey it in the way a {target_lang} speaker would understand.
        BE MORE NATURAL. NEVER USE 당신, 그녀, 그 or its Japanese equivalents.
        Specifically, you will be translating text OCR'd from a comic. The OCR is not perfect and as such you may receive text with typos or other mistakes.
        To aid you and provide context, You may be given the image of the page and/or extra context about the comic. You will be given a json string of the detected text blocks and the text to translate. Return the json string with the texts translated. DO NOT translate the keys of the json. For each block:
        - If it's already in {target_lang} or looks like gibberish, OUTPUT IT AS IT IS instead
        - DO NOT give explanations
        Do Your Best! I'm really counting on you."""
    
    def get_deepseek_translation(self, user_prompt: str, system_prompt: str):
       
        message = [
            {"role": "system", "content": [{"type": "text", "text": system_prompt}]},
            {"role": "user", "content": [{"type": "text", "text": user_prompt}]}
        ]

        response = self.client.chat.completions.create(
            model="deepseek-chat",
            messages=message,
            temperature=0.7,
            max_tokens=1000,
        )

        translated = response.choices[0].message.content
        return translated
    
    def get_gpt_translation(self, user_prompt: str, model: str, system_prompt: str, image: np.ndarray):
        encoded_image = encode_image_array(image)

        if self.img_as_llm_input:
            message = [
                    {"role": "system", "content": [{"type": "text", "text": system_prompt}]},
                    {"role": "user", "content": [{"type": "text", "text": user_prompt}, {"type": "image_url", "image_url": {"url": f"data:image/png;base64,{encoded_image}"}}]}
                ]
        else:
            message = [
                    {"role": "system", "content": [{"type": "text", "text": system_prompt}]},
                    {"role": "user", "content": [{"type": "text", "text": user_prompt}]}
                ]

        print(f'The model is set to: {model}')

        response = self.client.chat.completions.create(
            model=model,
            messages=message,
            temperature=1,
            max_tokens=5000,
        )

        translated = response.choices[0].message.content
        return translated
    
    def get_claude_translation(self, user_prompt: str, model: str, system_prompt: str, image: np.ndarray):
        encoded_image = encode_image_array(image)
        media_type = "image/png"

        if self.img_as_llm_input:
            message = [
                {"role": "user", "content": [{"type": "text", "text": user_prompt}, {"type": "image", "source": {"type": "base64", "media_type": media_type, "data": encoded_image}}]}
            ]
        else:
            message = [{"role": "user", "content": [{"type": "text", "text": user_prompt}]}]

        response = self.client.messages.create(
            model = model,
            system = system_prompt,
            messages=message,
            temperature=1,
            max_tokens=5000,
        )
        translated = response.content[0].text
        return translated
    
    def get_gemini_translation(self, user_prompt: str, model: str, system_prompt: str, image):

        generation_config = {
            "temperature": 1,
            "top_p": 0.95,
            "top_k": 0,
            "max_output_tokens": 5000,
            }
        
        safety_settings = [
            {
                "category": "HARM_CATEGORY_HARASSMENT",
                "threshold": "BLOCK_NONE"
                },
            {
                "category": "HARM_CATEGORY_HATE_SPEECH",
                "threshold": "BLOCK_NONE"
                },
            {
                "category": "HARM_CATEGORY_SEXUALLY_EXPLICIT",
                "threshold": "BLOCK_NONE"
                },
            {
                "category": "HARM_CATEGORY_DANGEROUS_CONTENT",
                "threshold": "BLOCK_NONE"
                },
        ]

        model_instance = self.client.GenerativeModel(model_name = model, generation_config=generation_config, system_instruction=system_prompt, safety_settings=safety_settings)
        chat = model_instance.start_chat(history=[])
        if self.img_as_llm_input:
            chat.send_message([image, user_prompt])
        else:
            chat.send_message([user_prompt])
        response = chat.last.text

        return response
    
    def translate(self, blk_list: List[TextBlock], image: np.ndarray, extra_context: str):
        source_lang_code = get_language_code(self.source_lang_en)
        target_lang_code = get_language_code(self.target_lang_en)

        # Non LLM Based
        if self.translator_key in ["Google Translate", "DeepL", "Yandex", "Microsoft Translator"]:
            for blk in blk_list:
                text = blk.text.replace(" ", "") if 'zh' in source_lang_code.lower() or source_lang_code.lower() == 'ja' else blk.text
                if self.translator_key == "Google Translate":
                    translation = GoogleTranslator(source='auto', target=target_lang_code).translate(text)
                elif self.translator_key == "Yandex":
                    translation = YandexTranslator(source='auto', target=target_lang_code, api_key=self.api_key).translate(text)
                elif self.translator_key == "Microsoft Translator":
                    credentials = self.settings.get_credentials("Microsoft Azure")
                    region = credentials['region_translator']
                    translation = MicrosoftTranslator(source_lang_code, target_lang_code, self.api_key, region).translate(text)
                else:  # DeepL
                    trans = deepl.Translator(self.api_key)
                    if self.target_lang == self.main_page.tr("Simplified Chinese"):
                        result = trans.translate_text(text, source_lang=source_lang_code, target_lang="zh")
                    elif self.target_lang == self.main_page.tr("English"):
                        result = trans.translate_text(text, source_lang=source_lang_code, target_lang="EN-US")
                    else:
                        result = trans.translate_text(text, source_lang=source_lang_code, target_lang=target_lang_code)
                    translation = result.text

                if translation is not None:
                    blk.translation = translation
        
        # Handle LLM based translations
        else:
            model = self.get_llm_model(self.translator_key)
            entire_raw_text = get_raw_text(blk_list)
            system_prompt = self.get_system_prompt(self.source_lang, self.target_lang)
            user_prompt = f"{extra_context}\nMake the translation sound as natural as possible.\nTranslate this:\n{entire_raw_text}"

            if 'Custom' in self.translator_key:
                entire_translated_text = self.get_gpt_translation(user_prompt, model, system_prompt, image)
            elif 'Deepseek' in self.translator_key:
                entire_translated_text = self.get_deepseek_translation(user_prompt, system_prompt)
            elif 'GPT' in self.translator_key:
                entire_translated_text = self.get_gpt_translation(user_prompt, model, system_prompt, image)
            elif 'Claude' in self.translator_key:
                entire_translated_text = self.get_claude_translation(user_prompt, model, system_prompt, image)
            elif 'Gemini' in self.translator_key:
                image = cv2_to_pil(image)
                entire_translated_text = self.get_gemini_translation(user_prompt, model, system_prompt, image)

            print(blk_list, entire_translated_text)
            set_texts_from_json(blk_list, entire_translated_text)

        return blk_list
    
    def get_api_key(self, translator_key: str):
        credentials = self.settings.get_credentials()

        api_key = ""

        if 'Custom' in translator_key:
            api_key = credentials.get(self.settings.ui.tr('Custom'), {}).get('api_key', "")
        elif 'Deepseek' in translator_key:
            api_key = credentials.get(self.settings.ui.tr('Deepseek'), {}).get('api_key', "")
        elif 'GPT' in translator_key:
            api_key = credentials.get(self.settings.ui.tr('Open AI GPT'), {}).get('api_key', "")
        elif 'Claude' in translator_key:
            api_key = credentials.get(self.settings.ui.tr('Anthropic Claude'), {}).get('api_key', "")
        elif 'Gemini' in translator_key:
            api_key = credentials.get(self.settings.ui.tr('Google Gemini'), {}).get('api_key', "")
        else:
            api_key_map = {
                "Microsoft Translator": credentials.get(self.settings.ui.tr('Microsoft Azure'), {}).get('api_key_translator', ""),
                "DeepL": credentials.get(self.settings.ui.tr('DeepL'), {}).get('api_key', ""),
                "Yandex": credentials.get(self.settings.ui.tr('Yandex'), {}).get('api_key', ""),
            }
            api_key = api_key_map.get(translator_key, "")

        if translator_key == 'Google Translate' or translator_key == 'Custom':
            pass
        elif not api_key:
            raise ValueError(f"API key not found for translator: {translator_key}")

        return api_key

    def get_api_url(self, translator_key: str):
        credentials = self.settings.get_credentials()
        api_url = ""

        if 'Custom' in translator_key:
            api_url = credentials.get(self.settings.ui.tr('Custom'), {}).get('api_url', "")

        return api_url<|MERGE_RESOLUTION|>--- conflicted
+++ resolved
@@ -50,7 +50,6 @@
         return main_page.lang_mapping.get(translated_lang, translated_lang)
 
     def get_llm_model(self, translator_key: str):
-<<<<<<< HEAD
         if translator_key == "Custom":
             credentials = self.settings.get_credentials()
             return credentials.get(self.settings.ui.tr('Custom'), {}).get('model', "")
@@ -63,25 +62,11 @@
                 "Claude-3-Opus": "claude-3-opus-20240229",
                 "Claude-3.5-Sonnet": "claude-3-5-sonnet-20241022",
                 "Claude-3-Haiku": "claude-3-haiku-20240307",
-                "Gemini-1.5-Flash": "gemini-1.5-flash-latest",
+                "Gemini-2.0-Flash": "gemini-2.0-flash-exp",
                 "Gemini-1.5-Pro": "gemini-1.5-pro-latest"
             }
             return model_map.get(translator_key)
         
-=======
-        model_map = {
-            "Deepseek-v3": "deepseek-v3", 
-            "GPT-4o": "gpt-4o",
-            "GPT-4o mini": "gpt-4o-mini",
-            "Claude-3-Opus": "claude-3-opus-20240229",
-            "Claude-3.5-Sonnet": "claude-3-5-sonnet-20241022",
-            "Claude-3-Haiku": "claude-3-haiku-20240307",
-            "Gemini-2.0-Flash": "gemini-2.0-flash-exp",
-            "Gemini-1.5-Pro": "gemini-1.5-pro-latest"
-        }
-        return model_map.get(translator_key)
-    
->>>>>>> 0219c48d
     def get_system_prompt(self, source_lang: str, target_lang: str):
         return f"""You are an expert translator who translates {source_lang} to {target_lang}. You pay attention to style, formality, idioms, slang etc and try to convey it in the way a {target_lang} speaker would understand.
         BE MORE NATURAL. NEVER USE 당신, 그녀, 그 or its Japanese equivalents.
